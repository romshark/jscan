<a href="https://pkg.go.dev/github.com/romshark/jscan/v2">
    <img src="https://godoc.org/github.com/romshark/jscan/v2?status.svg" alt="GoDoc">
</a>
<a href="https://goreportcard.com/report/github.com/romshark/jscan/v2">
    <img src="https://goreportcard.com/badge/github.com/romshark/jscan/v2" alt="GoReportCard">
</a>
<a href='https://coveralls.io/github/romshark/jscan?branch=main'>
    <img src='https://coveralls.io/repos/github/romshark/jscan/badge.svg?branch=main' alt='Coverage Status' />
</a>


# jscan
<<<<<<< HEAD
jscan provides high-performance zero-allocation JSON iterator, validator and tokenizer for Go. This module doesn't provide `Marshal`/`Unmarshal` capabilities, instead it focuses on highly efficient parsing and can be used to implement highly efficient task-specific JSON parsers.
=======
jscan provides high-performance zero-allocation JSON iterator and validator for Go. This module doesn't provide `Marshal`/`Unmarshal` capabilities *yet*, instead it focuses on highly efficient iteration over JSON data with on-the-fly validation.

An [experimental decoder](https://github.com/romshark/jscan-experimental-decoder) with backward compatibility to [encoding/json](https://pkg.go.dev/encoding/json) is WiP 🧪 and is expected to be introduced together with jscan v3.
>>>>>>> 6712838b

jscan is tested against https://github.com/nst/JSONTestSuite, a comprehensive test suite for [RFC 8259](https://datatracker.ietf.org/doc/html/rfc8259) compliant JSON parsers.

See [jscan-benchmark](https://github.com/romshark/jscan-benchmark) for benchmark results 🏎️ 🏁.

## Example: Scan
https://go.dev/play/p/moP3l9EkebF

```go
package main

import (
	"fmt"

	"github.com/romshark/jscan/v2"
)

func main() {
	j := `{
		"s": "value",
		"t": true,
		"f": false,
		"0": null,
		"n": -9.123e3,
		"o0": {},
		"a0": [],
		"o": {
			"k": "\"v\"",
			"a": [
				true,
				null,
				"item",
				-67.02e9,
				["foo"]
			]
		},
		"a3": [
			0,
			{
				"a3.a3":8
			}
		]
	}`

	err := jscan.Scan(j, func(i *jscan.Iterator[string]) (err bool) {
		fmt.Printf("%q:\n", i.Pointer())
		fmt.Printf("├─ valueType:  %s\n", i.ValueType().String())
		if k := i.Key(); k != "" {
			fmt.Printf("├─ key:        %q\n", k[1:len(k)-1])
		}
		if ai := i.ArrayIndex(); ai != -1 {
			fmt.Printf("├─ arrayIndex: %d\n", ai)
		}
		if v := i.Value(); v != "" {
			fmt.Printf("├─ value:      %q\n", v)
		}
		fmt.Printf("└─ level:      %d\n", i.Level())
		return false // Resume scanning
	})

	if err.IsErr() {
		fmt.Printf("ERR: %s\n", err)
		return
	}
}
```

## Example: Tokenizer

```go
package main

import (
	"fmt"
	"strconv"

	"github.com/romshark/jscan/v2"
)

func main() {
	src := `[
		{"x": 12,   "y": 24,   "z": 12},
		{"x": 10.3, "y": 0.42, "z": 0.5},
		{"x": 0,    "y": 0.2,  "z": 10.275}
	]`

	// Initialize reusable tokenizer.
	tokenizer := jscan.NewTokenizer[string](
		jscan.DefaultStackSizeTokenizer,
		jscan.DefaultTokenBufferSize,
	)

	type Vector3D struct{ X, Y, Z float64 }
	var data []Vector3D

	var err error
	errTokenizer := tokenizer.Tokenize(src, func(tokens []jscan.Token) (errTok bool) {
		if tokens[0].Type != jscan.TokenTypeArray {
			err = fmt.Errorf("expected array at index %d", tokens[0].Index)
			return true
		}
		tokens = tokens[1 : len(tokens)-1]
		// Preallocate slice since we know the number of objects in advance.
		data = make([]Vector3D, tokens[0].Elements)

		mustParseField := func(defined bool, val jscan.Token) (float64, error) {
			if defined {
				return 0, fmt.Errorf("duplicated field at index %d", tokens[0].Index)
			}
			if val.Type != jscan.TokenTypeNumber && val.Type != jscan.TokenTypeInteger {
				return 0, fmt.Errorf("expected number at index %d", tokens[0].Index)
			}
			v, errParse := strconv.ParseFloat(src[val.Index:val.End], 64)
			if errParse != nil {
				return 0, fmt.Errorf("parsing number at index %d: %v",
					tokens[0].Index, err)
			}
			return v, nil
		}

		for i := 0; i < len(data); i++ {
			if tokens[0].Type != jscan.TokenTypeObject {
				err = fmt.Errorf("expected object at index %d", tokens[0].Index)
				return true
			}
			tokens = tokens[1:] // Skip object start token
			hasX, hasY, hasZ := false, false, false

			for k := 0; k < 3; k++ {
				fieldName := src[tokens[0].Index:tokens[0].End]
				switch string(fieldName) {
				case `"x"`:
					if data[i].X, err = mustParseField(hasX, tokens[1]); err != nil {
						return true
					}
					hasX, tokens = true, tokens[2:] // Skip key and value
				case `"y"`:
					if data[i].Y, err = mustParseField(hasY, tokens[1]); err != nil {
						return true
					}
					hasY, tokens = true, tokens[2:]
				case `"z"`:
					if data[i].Z, err = mustParseField(hasZ, tokens[1]); err != nil {
						return true
					}
					hasZ, tokens = true, tokens[2:]
				default:
					err = fmt.Errorf("unknown field %q at index %d",
						string(fieldName), tokens[0].Index)
					return true
				}
			}

			if tokens[0].Type != jscan.TokenTypeObjectEnd {
				err = fmt.Errorf("unknown extra field %q in object at index %d",
					string(src[tokens[0].Index:tokens[0].End]), tokens[0].Index)
			}
			tokens = tokens[1:] // Skip object end
		}

		return false
	})
	if errTokenizer.IsErr() {
		if errTokenizer.Code == jscan.ErrorCodeCallback {
			fmt.Printf("ERR: %v\n", err)
			return
		}
		fmt.Printf("ERR: %v\n", errTokenizer)
		return
	}

	fmt.Println(data)
	// Output:
	// [{12 24 12} {10.3 0.42 0.5} {0 0.2 10.275}]
}
```<|MERGE_RESOLUTION|>--- conflicted
+++ resolved
@@ -10,13 +10,9 @@
 
 
 # jscan
-<<<<<<< HEAD
-jscan provides high-performance zero-allocation JSON iterator, validator and tokenizer for Go. This module doesn't provide `Marshal`/`Unmarshal` capabilities, instead it focuses on highly efficient parsing and can be used to implement highly efficient task-specific JSON parsers.
-=======
 jscan provides high-performance zero-allocation JSON iterator and validator for Go. This module doesn't provide `Marshal`/`Unmarshal` capabilities *yet*, instead it focuses on highly efficient iteration over JSON data with on-the-fly validation.
 
 An [experimental decoder](https://github.com/romshark/jscan-experimental-decoder) with backward compatibility to [encoding/json](https://pkg.go.dev/encoding/json) is WiP 🧪 and is expected to be introduced together with jscan v3.
->>>>>>> 6712838b
 
 jscan is tested against https://github.com/nst/JSONTestSuite, a comprehensive test suite for [RFC 8259](https://datatracker.ietf.org/doc/html/rfc8259) compliant JSON parsers.
 
